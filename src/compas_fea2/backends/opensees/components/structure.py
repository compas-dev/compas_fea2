from __future__ import absolute_import
from __future__ import division
from __future__ import print_function

import os
import pickle

<<<<<<< HEAD
from compas_fea2.backends.opensees.components.mixins import NodeMixins
from compas_fea2.backends.opensees.components.mixins import ElementMixins
from compas_fea2.backends.opensees.components.mixins import ObjectMixins



from compas_fea2.backends.opensees.components import Set #TODO remove!
=======
# from compas_fea.utilities import combine_all_sets
from compas_fea2.utilities import group_keys_by_attribute
from compas_fea2.utilities import group_keys_by_attributes

from compas_fea2.backends._core import StructureBase
>>>>>>> 3d217f1b

from compas_fea2.backends.opensees.components import Set
# from compas_fea2.backends.opensees.components.elements import *

from compas_fea2.backends.opensees.job.send_job import input_generate
from compas_fea2.backends.opensees.job.send_job import launch_process
from compas_fea2.backends.opensees.job.read_results import get_data


# Author(s): Andrew Liew (github.com/andrewliew), Tomas Mendez Echenagucia (github.com/tmsmendez)


__all__ = [
    'Structure',
]


# ETYPES = {
#     'BeamElement':        BeamElement,
#     'SpringElement':      SpringElement,
#     'TrussElement':       TrussElement,
#     'StrutElement':       StrutElement,
#     'TieElement':         TieElement,
#     'ShellElement':       ShellElement,
#     'MembraneElement':    MembraneElement,
#     'FaceElement':        FaceElement,
#     'SolidElement':       SolidElement,
#     'TetrahedronElement': TetrahedronElement,
#     'PentahedronElement': PentahedronElement,
#     'HexahedronElement':  HexahedronElement,
#     'MassElement':        MassElement
# }


class Structure(StructureBase):

    def __init__(self, path, name='opensees-Structure'):
        super(Structure, self).__init__(path, name)
        self.sets = {}

<<<<<<< HEAD
    #TODO remove
    def add_set(self, name, type, selection):

        """ Adds a node, element or surface set to structure.sets.

        Parameters
        ----------
        name : str
            Name of the Set.
        type : str
            'node', 'element', 'surface_node', surface_element'.
        selection : list, dict
            The integer keys of the nodes, elements or the element numbers and sides.

        Returns
        -------
        None

        """

        if isinstance(selection, int):
            selection = [selection]

        self.sets[name] = Set(name=name, type=type, selection=selection, index=len(self.sets))
=======
    # ==============================================================================
    # Elements
    # ==============================================================================

    # ==============================================================================
    # Nodes and Elements
    # ==============================================================================

    # ==============================================================================
    # Sets
    # ==============================================================================

    def add_set(self, name, type, selection):
        """Adds a node, element or surface set to structure.sets.

        Parameters
        ----------
        name : str
            Name of the Set.
        type : str
            'node', 'element', 'surface_node', surface_element'.
        selection : list, dict
            The integer keys of the nodes, elements or the element numbers and sides.

        Returns
        -------
        None

        """
        if isinstance(selection, int):
            selection = [selection]
        self.sets[name] = Set(name=name, type=type, selection=selection, index=len(self.sets))

    # ==============================================================================
    # Results
    # ==============================================================================
>>>>>>> 3d217f1b

    def write_input_file(self, fields='u', output=True, save=False, ndof=6):
        """Writes opensees input file.

        Parameters
        ----------
        fields : list, str
            Data field requests.
        output : bool
            Print terminal output.
        save : bool
            Save structure to .obj before file writing.

        Returns
        -------
        None
        """
        if save:
            self.save_to_cfea()
        input_generate(self, fields=fields, output=output, ndof=ndof)

    def analyse(self, exe=None, output=True):
        """Runs the analysis through opensees.

        Parameters
        ----------

        exe : str
            Full terminal command to bypass subprocess defaults.

        output : bool
            Print terminal output.

        Returns
        -------
        None
        """
        launch_process(self, exe=exe, output=output)

    def extract_data(self, fields='u'):
        """Extracts data from the analysis output files.

        Parameters
        ----------
        fields : list, str
            Data field requests.

        Returns
        -------
        None
        """
        get_data(self, fields=fields)

    def analyse_and_extract(self, fields='u', exe=None, output=True, save=False, ndof=6):
        """Runs the analysis through opensees and extracts data.

        Parameters
        ----------
        fields : list, str
            Data field requests
        exe : str
            Full terminal command to bypass subprocess defaults.
        output : bool
            Print terminal output.
        save : bool
            Save the structure to .cfea before writing.

        Returns
        -------
        None
        """
        self.write_input_file(fields=fields, output=output, save=save, ndof=ndof)

        self.analyse(exe=exe, output=output)

        self.extract_data(fields=fields)
<|MERGE_RESOLUTION|>--- conflicted
+++ resolved
@@ -5,21 +5,11 @@
 import os
 import pickle
 
-<<<<<<< HEAD
-from compas_fea2.backends.opensees.components.mixins import NodeMixins
-from compas_fea2.backends.opensees.components.mixins import ElementMixins
-from compas_fea2.backends.opensees.components.mixins import ObjectMixins
-
-
-
-from compas_fea2.backends.opensees.components import Set #TODO remove!
-=======
 # from compas_fea.utilities import combine_all_sets
 from compas_fea2.utilities import group_keys_by_attribute
 from compas_fea2.utilities import group_keys_by_attributes
 
 from compas_fea2.backends._core import StructureBase
->>>>>>> 3d217f1b
 
 from compas_fea2.backends.opensees.components import Set
 # from compas_fea2.backends.opensees.components.elements import *
@@ -60,32 +50,6 @@
         super(Structure, self).__init__(path, name)
         self.sets = {}
 
-<<<<<<< HEAD
-    #TODO remove
-    def add_set(self, name, type, selection):
-
-        """ Adds a node, element or surface set to structure.sets.
-
-        Parameters
-        ----------
-        name : str
-            Name of the Set.
-        type : str
-            'node', 'element', 'surface_node', surface_element'.
-        selection : list, dict
-            The integer keys of the nodes, elements or the element numbers and sides.
-
-        Returns
-        -------
-        None
-
-        """
-
-        if isinstance(selection, int):
-            selection = [selection]
-
-        self.sets[name] = Set(name=name, type=type, selection=selection, index=len(self.sets))
-=======
     # ==============================================================================
     # Elements
     # ==============================================================================
@@ -122,7 +86,6 @@
     # ==============================================================================
     # Results
     # ==============================================================================
->>>>>>> 3d217f1b
 
     def write_input_file(self, fields='u', output=True, save=False, ndof=6):
         """Writes opensees input file.
